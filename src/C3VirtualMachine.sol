<<<<<<< HEAD
// SPDX-License-Identifier: MIT
pragma solidity ^0.8.20;

import "./C3ResourcePricing.sol";
import "@openzeppelin/contracts/token/ERC20/IERC20.sol";

/// @title C3VirtualMachine
/// @notice This contract manages the lifecycle of virtual machines, including creation, pausing, resuming, and stopping.
/// @dev Implements a token locking mechanism to prevent withdrawal of tokens in use by active VMs.
contract C3VirtualMachine {
    /// @notice Enum representing the possible states of a virtual machine
    enum VMStatus {
        Running,
        Paused,
        Stopped
    }

    /// @notice Struct representing a virtual machine
    /// @dev Stores all relevant information about a virtual machine, including locked tokens
    struct VirtualMachine {
        address vmOwner; // Owner of the virtual machine
        uint256 resourceId; // Resource id of the virtual machine
        uint256 startTime; // Timestamp when the VM was last started or resumed
        uint256 totalHoursToRun; // Total hours the VM is supposed to run
        uint256 pricePerHour; // Price per hour for running the VM
        uint256 consumedHours; // Total hours consumed so far
        VMStatus status; // Current status of the VM
        uint256 lastPausedTime; // Timestamp when the VM was last paused
        uint256 lockedTokens; // Amount of tokens locked for this VM
    }

    /// @notice Address of the ERC20 token used for payments
    address public immutable tokenAddress;

    /// @notice Address of the ResourcePricing contract
    address public immutable resourcePricing;

    /// @notice Address of the manager with special privileges
    address public immutable manager;

    /// @notice Counter for generating unique VM IDs
    uint256 private nextId;

    /// @notice Mapping of VM IDs to VirtualMachine structs
    mapping(uint256 => VirtualMachine) public virtualMachines;

    /// @notice Mapping of owner addresses to their VM IDs
    mapping(address => uint256[]) private ownerToVms;

    /// @notice Mapping of user addresses to their token credit balances
    mapping(address => uint256) public userCredits;

    /// @notice Emitted when a new virtual machine is created
    /// @param vmId The ID of the newly created VM
    /// @param vmOwner The address of the VM owner
    event VirtualMachineCreated(uint256 indexed vmId, address indexed vmOwner, uint256 keyPairId);

    /// @notice Emitted when a virtual machine is paused
    /// @param vmId The ID of the paused VM
    event VirtualMachinePaused(uint256 indexed vmId);

    /// @notice Emitted when a virtual machine is resumed
    /// @param vmId The ID of the resumed VM
    event VirtualMachineResumed(uint256 indexed vmId);

    /// @notice Emitted when a virtual machine is stopped
    /// @param vmId The ID of the stopped VM
    /// @param refundedCredits The amount of credits refunded to the owner
    event VirtualMachineStopped(uint256 indexed vmId, uint256 refundedCredits);

    /// @notice Emitted when tokens are deposited
    /// @param user The address of the user who deposited tokens
    /// @param amount The amount of tokens deposited
    event TokensDeposited(address indexed user, uint256 amount);

    /// @notice Emitted when tokens are withdrawn
    /// @param user The address of the user who withdrew tokens
    /// @param amount The amount of tokens withdrawn
    event TokensWithdrawn(address indexed user, uint256 amount);

    /// @notice Emitted when a manager stops a VM
    /// @param vmId The ID of the stopped VM
    /// @param vmOwner The address of the VM owner
    event ManagerStopped(uint256 indexed vmId, address indexed vmOwner);

    /// @notice Modifier to restrict function access to VM owner
    /// @param vmId The ID of the virtual machine
    modifier onlyVMOwner(uint256 vmId) {
        require(virtualMachines[vmId].vmOwner == msg.sender, "Not the VM owner");
        _;
    }

    /// @notice Modifier to restrict function access to the manager
    modifier onlyManager() {
        require(msg.sender == manager, "Not the manager");
        _;
    }

    /// @notice Constructor to initialize the contract
    /// @param _tokenAddress The address of the ERC20 token contract
    /// @param _resourcePricing The address of the ResourcePricing contract
    /// @param _manager The address of the manager
    constructor(address _tokenAddress, address _resourcePricing, address _manager) {
        require(_tokenAddress != address(0), "Invalid token address");
        require(_resourcePricing != address(0), "Invalid resource pricing address");
        require(_manager != address(0), "Invalid manager address");

        tokenAddress = _tokenAddress;
        resourcePricing = _resourcePricing;
        manager = _manager;
    }

    /// @notice Creates a new virtual machine
    /// @param resourceId The id of the virtual machine flavour to create
    /// @param totalHoursToRun The total hours the virtual machine is supposed to run
    /// @param keyPairId The ID of the key pair to associate with the virtual machine
    /// @return The ID of the newly created virtual machine
    /// @dev Locks the required tokens for the duration of the VM's runtime
    function createVirtualMachine(uint256 resourceId, uint256 totalHoursToRun, uint256 keyPairId) public returns (uint256) {
        require(totalHoursToRun > 0, "Total hours to run must be greater than 0");

        C3ResourcePricing pricingContract = C3ResourcePricing(resourcePricing);
        require(pricingContract.idExists(resourceId), "Virtual machine resource id does not exist");

        (, uint256 _pricePerHour, bool _deprecated, C3ResourcePricing.ResourceType _resourceType) =
            pricingContract.getResource(resourceId);
        require(!_deprecated, "Virtual machine resource is deprecated");
        require(_resourceType == C3ResourcePricing.ResourceType.VirtualMachine, "Resource is not a virtual machine");

        uint256 creditsToConsume = _pricePerHour * totalHoursToRun;
        address sender = msg.sender;
        require(userCredits[sender] >= creditsToConsume, "Insufficient balance to start virtual machine");

        unchecked {
            nextId++;
        }

        virtualMachines[nextId] = VirtualMachine({
            vmOwner: sender,
            resourceId: resourceId,
            startTime: block.timestamp,
            totalHoursToRun: totalHoursToRun,
            pricePerHour: _pricePerHour,
            consumedHours: 0,
            status: VMStatus.Running,
            lastPausedTime: 0,
            lockedTokens: creditsToConsume
        });

        userCredits[sender] -= creditsToConsume;
        ownerToVms[sender].push(nextId);

        emit VirtualMachineCreated(nextId, sender, keyPairId);

        return nextId;
    }

    /// @notice Pauses a running virtual machine
    /// @param vmId The ID of the virtual machine to pause
    /// @dev Calculates consumed credits and unlocks them
    function pauseVirtualMachine(uint256 vmId) external onlyVMOwner(vmId) {
        VirtualMachine storage vm = virtualMachines[vmId];
        require(vm.status == VMStatus.Running, "VM is not running");

        uint256 consumedHours = (block.timestamp - vm.startTime) / 1 hours;
        uint256 consumedCredits = consumedHours * vm.pricePerHour;

        if (consumedCredits > vm.lockedTokens) {
            consumedCredits = vm.lockedTokens;
        }

        vm.consumedHours += consumedHours;
        vm.lockedTokens -= consumedCredits;
        vm.lastPausedTime = block.timestamp;
        vm.status = VMStatus.Paused;

        emit VirtualMachinePaused(vmId);
    }

    /// @notice Resumes a paused virtual machine
    /// @param vmId The ID of the virtual machine to resume
    /// @dev Requires and locks additional credits if needed
    function resumeVirtualMachine(uint256 vmId) external onlyVMOwner(vmId) {
        VirtualMachine storage vm = virtualMachines[vmId];
        require(vm.status == VMStatus.Paused, "VM is not paused");

        uint256 remainingHours = vm.totalHoursToRun - vm.consumedHours;
        uint256 requiredCredits = remainingHours * vm.pricePerHour;

        require(userCredits[msg.sender] >= requiredCredits, "Insufficient credits to resume VM");

        userCredits[msg.sender] -= requiredCredits;
        vm.lockedTokens += requiredCredits;
        vm.startTime = block.timestamp;
        vm.status = VMStatus.Running;

        emit VirtualMachineResumed(vmId);
    }

    /// @notice Stops a virtual machine and refunds unused credits
    /// @param vmId The ID of the virtual machine to stop
    function stopVirtualMachine(uint256 vmId) external onlyVMOwner(vmId) {
        _stopVirtualMachine(vmId);
    }

    /// @notice Allows the manager to stop any virtual machine
    /// @param vmId The ID of the virtual machine to stop
    function managerStopVirtualMachine(uint256 vmId) external onlyManager {
        VirtualMachine storage vm = virtualMachines[vmId];
        require(vm.status != VMStatus.Stopped, "VM is already stopped");

        address vmOwner = vm.vmOwner;
        _stopVirtualMachine(vmId);

        emit ManagerStopped(vmId, vmOwner);
    }

    /// @notice Internal function to stop a virtual machine
    /// @param vmId The ID of the virtual machine to stop
    /// @dev Calculates consumed credits and refunds unused ones
    function _stopVirtualMachine(uint256 vmId) internal {
        VirtualMachine storage vm = virtualMachines[vmId];
        require(vm.status != VMStatus.Stopped, "VM is already stopped");

        uint256 totalConsumedHours = vm.consumedHours;
        if (vm.status == VMStatus.Running) {
            totalConsumedHours += (block.timestamp - vm.startTime) / 1 hours;
        }

        uint256 consumedCredits = totalConsumedHours * vm.pricePerHour;
        if (consumedCredits > vm.lockedTokens) {
            consumedCredits = vm.lockedTokens;
        }

        uint256 refundCredits = vm.lockedTokens - consumedCredits;
        userCredits[vm.vmOwner] += refundCredits;
        vm.lockedTokens = 0;
        vm.status = VMStatus.Stopped;

        emit VirtualMachineStopped(vmId, refundCredits);
    }

    /// @notice Retrieves the list of virtual machine IDs owned by the caller
    /// @return An array of virtual machine IDs
    function getMyVirtualMachines() external view returns (uint256[] memory) {
        return ownerToVms[msg.sender];
    }

    /// @notice Deposits ERC20 tokens to the user's balance
    /// @param amount The amount of tokens to deposit
    function depositTokens(uint256 amount) external {
        require(amount > 0, "Deposit amount must be greater than 0");
        IERC20 token = IERC20(tokenAddress);
        require(token.transferFrom(msg.sender, address(this), amount), "Token transfer failed");

        userCredits[msg.sender] += amount;
        emit TokensDeposited(msg.sender, amount);
    }

    /// @notice Withdraws ERC20 tokens from the user's balance
    /// @param amount The amount of tokens to withdraw
    function withdrawTokens(uint256 amount) external {
        require(amount > 0, "Withdrawal amount must be greater than 0");
        require(userCredits[msg.sender] >= amount, "Insufficient balance to withdraw");
        IERC20 token = IERC20(tokenAddress);
        require(token.transfer(msg.sender, amount), "Token transfer failed");

        userCredits[msg.sender] -= amount;
        emit TokensWithdrawn(msg.sender, amount);
    }

    /// @notice Gets the current status of a virtual machine
    /// @param vmId The ID of the virtual machine
    /// @return The current status of the virtual machine
    function getVMStatus(uint256 vmId) external view returns (VMStatus) {
        return virtualMachines[vmId].status;
    }

    /// @notice Calculates the remaining hours for a virtual machine
    /// @param vmId The ID of the virtual machine
    /// @return The number of hours remaining for the virtual machine
    function getRemainingHours(uint256 vmId) external view returns (uint256) {
        VirtualMachine storage vm = virtualMachines[vmId];
        if (vm.status == VMStatus.Stopped) {
            return 0;
        }

        uint256 totalConsumedHours = vm.consumedHours;
        if (vm.status == VMStatus.Running) {
            totalConsumedHours += (block.timestamp - vm.startTime) / 1 hours;
        }

        if (totalConsumedHours >= vm.totalHoursToRun) {
            return 0;
        }

        return vm.totalHoursToRun - totalConsumedHours;
    }

    /// @notice Gets the amount of locked tokens for a virtual machine
    /// @param vmId The ID of the virtual machine
    /// @return The amount of locked tokens
    function getLockedTokens(uint256 vmId) external view returns (uint256) {
        return virtualMachines[vmId].lockedTokens;
    }
}
=======
// SPDX-License-Identifier: MIT
pragma solidity ^0.8.20;

import './C3ResourcePricing.sol';

/// @title C3VirtualMachine
/// @notice This contract manages the lifecycle of virtual machines, including creation, pausing, resuming, and stopping.
/// @dev Implements a token locking mechanism to prevent withdrawal of tokens in use by active VMs.
contract C3VirtualMachine {
    /// @notice Enum representing the possible states of a virtual machine
    enum VMStatus { Running, Paused, Stopped }

    /// @notice Struct representing a virtual machine
    /// @dev Stores all relevant information about a virtual machine, including locked tokens
    struct VirtualMachine {
        address vmOwner;        // Owner of the virtual machine
        uint256 resourceId;     // Resource id of the virtual machine
        uint256 startTime;      // Timestamp when the VM was last started or resumed
        uint256 totalHoursToRun; // Total hours the VM is supposed to run
        uint256 pricePerHour;   // Price per hour for running the VM
        uint256 consumedHours;  // Total hours consumed so far
        VMStatus status;        // Current status of the VM
        uint256 lastPausedTime; // Timestamp when the VM was last paused
        uint256 lockedTokens;   // Amount of tokens locked for this VM
    }

    /// @notice Address of the ERC20 token used for payments
    address public immutable tokenAddress;

    /// @notice Address of the ResourcePricing contract
    address public immutable resourcePricing;

    /// @notice Address of the manager with special privileges
    address public immutable manager;

    /// @notice Counter for generating unique VM IDs
    uint256 private nextId;

    /// @notice Mapping of VM IDs to VirtualMachine structs
    mapping(uint256 => VirtualMachine) public virtualMachines;

    /// @notice Mapping of owner addresses to their VM IDs
    mapping(address => uint256[]) private ownerToVms;

    /// @notice Mapping of user addresses to their token credit balances
    mapping(address => uint256) public userCredits;

    /// @notice Emitted when a new virtual machine is created
    /// @param vmId The ID of the newly created VM
    /// @param vmOwner The address of the VM owner
    event VirtualMachineCreated(uint256 indexed vmId, address indexed vmOwner);

    /// @notice Emitted when a virtual machine is paused
    /// @param vmId The ID of the paused VM
    event VirtualMachinePaused(uint256 indexed vmId);

    /// @notice Emitted when a virtual machine is resumed
    /// @param vmId The ID of the resumed VM
    event VirtualMachineResumed(uint256 indexed vmId);

    /// @notice Emitted when a virtual machine is stopped
    /// @param vmId The ID of the stopped VM
    /// @param refundedCredits The amount of credits refunded to the owner
    event VirtualMachineStopped(uint256 indexed vmId, uint256 refundedCredits);

    /// @notice Emitted when tokens are deposited
    /// @param user The address of the user who deposited tokens
    /// @param amount The amount of tokens deposited
    event TokensDeposited(address indexed user, uint256 amount);

    /// @notice Emitted when tokens are withdrawn
    /// @param user The address of the user who withdrew tokens
    /// @param amount The amount of tokens withdrawn
    event TokensWithdrawn(address indexed user, uint256 amount);

    /// @notice Emitted when a manager stops a VM
    /// @param vmId The ID of the stopped VM
    /// @param vmOwner The address of the VM owner
    event ManagerStopped(uint256 indexed vmId, address indexed vmOwner);

    /// @notice Modifier to restrict function access to VM owner
    /// @param vmId The ID of the virtual machine
    modifier onlyVMOwner(uint256 vmId) {
        require(virtualMachines[vmId].vmOwner == msg.sender, "Not the VM owner");
        _;
    }

    /// @notice Modifier to restrict function access to the manager
    modifier onlyManager() {
        require(msg.sender == manager, "Not the manager");
        _;
    }

    /// @notice Constructor to initialize the contract
    /// @param _tokenAddress The address of the ERC20 token contract
    /// @param _resourcePricing The address of the ResourcePricing contract
    /// @param _manager The address of the manager
    constructor(address _tokenAddress, address _resourcePricing, address _manager) {
        require(_tokenAddress != address(0), "Invalid token address");
        require(_resourcePricing != address(0), "Invalid resource pricing address");
        require(_manager != address(0), "Invalid manager address");

        tokenAddress = _tokenAddress;
        resourcePricing = _resourcePricing;
        manager = _manager;
    }

    /// @notice Creates a new virtual machine
    /// @param resourceId The id of the virtual machine flavour to create
    /// @param totalHoursToRun The total hours the virtual machine is supposed to run
    /// @return The ID of the newly created virtual machine
    /// @dev Locks the required tokens for the duration of the VM's runtime
    function createVirtualMachine(uint256 resourceId, uint256 totalHoursToRun) public returns (uint256) {
        require(totalHoursToRun > 0, "Total hours to run must be greater than 0");

        C3ResourcePricing pricingContract = C3ResourcePricing(resourcePricing);
        require(pricingContract.idExists(resourceId), "Virtual machine resource id does not exist");

        (, uint256 _pricePerHour, bool _deprecated, C3ResourcePricing.ResourceType _resourceType) = pricingContract.getResource(resourceId);
        require(!_deprecated, "Virtual machine resource is deprecated");
        require(_resourceType == C3ResourcePricing.ResourceType.VirtualMachine, "Resource is not a virtual machine");

        uint256 creditsToConsume = _pricePerHour * totalHoursToRun;
        address sender = msg.sender;
        require(userCredits[sender] >= creditsToConsume, "Insufficient balance to start virtual machine");

        unchecked {
            nextId++;
        }

        virtualMachines[nextId] = VirtualMachine({
            vmOwner: sender,
            resourceId: resourceId,
            startTime: block.timestamp,
            totalHoursToRun: totalHoursToRun,
            pricePerHour: _pricePerHour,
            consumedHours: 0,
            status: VMStatus.Running,
            lastPausedTime: 0,
            lockedTokens: creditsToConsume
        });

        userCredits[sender] -= creditsToConsume;
        ownerToVms[sender].push(nextId);

        emit VirtualMachineCreated(nextId, sender);

        return nextId;
    }

    /// @notice Pauses a running virtual machine
    /// @param vmId The ID of the virtual machine to pause
    /// @dev Calculates consumed credits and unlocks them
    function pauseVirtualMachine(uint256 vmId) external onlyVMOwner(vmId) {
        VirtualMachine storage vm = virtualMachines[vmId];
        require(vm.status == VMStatus.Running, "VM is not running");
        
        uint256 consumedHours = (block.timestamp - vm.startTime) / 1 hours;
        uint256 consumedCredits = consumedHours * vm.pricePerHour;
        
        if (consumedCredits > vm.lockedTokens) {
            consumedCredits = vm.lockedTokens;
        }
        
        vm.consumedHours += consumedHours;
        vm.lockedTokens -= consumedCredits;
        vm.lastPausedTime = block.timestamp;
        vm.status = VMStatus.Paused;

        emit VirtualMachinePaused(vmId);
    }

    /// @notice Resumes a paused virtual machine
    /// @param vmId The ID of the virtual machine to resume
    /// @dev Requires and locks additional credits if needed
    function resumeVirtualMachine(uint256 vmId) external onlyVMOwner(vmId) {
        VirtualMachine storage vm = virtualMachines[vmId];
        require(vm.status == VMStatus.Paused, "VM is not paused");

        uint256 remainingHours = vm.totalHoursToRun - vm.consumedHours;
        uint256 requiredCredits = remainingHours * vm.pricePerHour;
        
        require(userCredits[msg.sender] >= requiredCredits, "Insufficient credits to resume VM");
        
        userCredits[msg.sender] -= requiredCredits;
        vm.lockedTokens += requiredCredits;
        vm.startTime = block.timestamp;
        vm.status = VMStatus.Running;

        emit VirtualMachineResumed(vmId);
    }

    /// @notice Stops a virtual machine and refunds unused credits
    /// @param vmId The ID of the virtual machine to stop
    function stopVirtualMachine(uint256 vmId) external onlyVMOwner(vmId) {
        _stopVirtualMachine(vmId);
    }

    /// @notice Allows the manager to stop any virtual machine
    /// @param vmId The ID of the virtual machine to stop
    function managerStopVirtualMachine(uint256 vmId) external onlyManager {
        VirtualMachine storage vm = virtualMachines[vmId];
        require(vm.status != VMStatus.Stopped, "VM is already stopped");
        
        address vmOwner = vm.vmOwner;
        _stopVirtualMachine(vmId);
        
        emit ManagerStopped(vmId, vmOwner);
    }

    /// @notice Internal function to stop a virtual machine
    /// @param vmId The ID of the virtual machine to stop
    /// @dev Calculates consumed credits and refunds unused ones
    function _stopVirtualMachine(uint256 vmId) internal {
        VirtualMachine storage vm = virtualMachines[vmId];
        require(vm.status != VMStatus.Stopped, "VM is already stopped");

        uint256 totalConsumedHours = vm.consumedHours;
        if (vm.status == VMStatus.Running) {
            totalConsumedHours += (block.timestamp - vm.startTime) / 1 hours;
        }

        uint256 consumedCredits = totalConsumedHours * vm.pricePerHour;
        if (consumedCredits > vm.lockedTokens) {
            consumedCredits = vm.lockedTokens;
        }

        uint256 refundCredits = vm.lockedTokens - consumedCredits;
        userCredits[vm.vmOwner] += refundCredits;
        vm.lockedTokens = 0;
        vm.status = VMStatus.Stopped;

        emit VirtualMachineStopped(vmId, refundCredits);
    }

    /// @notice Retrieves the list of virtual machine IDs owned by the caller
    /// @return An array of virtual machine IDs
    function getMyVirtualMachines() external view returns (uint256[] memory) {
        return ownerToVms[msg.sender];
    }

    /// @notice Deposits ERC20 tokens to the user's balance
    /// @param amount The amount of tokens to deposit
    function depositTokens(uint256 amount) external {
        require(amount > 0, "Deposit amount must be greater than 0");
        IERC20 token = IERC20(tokenAddress);
        require(token.transferFrom(msg.sender, address(this), amount), "Token transfer failed");

        userCredits[msg.sender] += amount;
        emit TokensDeposited(msg.sender, amount);
    }

    /// @notice Withdraws ERC20 tokens from the user's balance
    /// @param amount The amount of tokens to withdraw
    function withdrawTokens(uint256 amount) external {
        require(amount > 0, "Withdrawal amount must be greater than 0");
        require(userCredits[msg.sender] >= amount, "Insufficient balance to withdraw");
        IERC20 token = IERC20(tokenAddress);
        require(token.transfer(msg.sender, amount), "Token transfer failed");

        userCredits[msg.sender] -= amount;
        emit TokensWithdrawn(msg.sender, amount);
    }

    /// @notice Gets the current status of a virtual machine
    /// @param vmId The ID of the virtual machine
    /// @return The current status of the virtual machine
    function getVMStatus(uint256 vmId) external view returns (VMStatus) {
        return virtualMachines[vmId].status;
    }

    /// @notice Calculates the remaining hours for a virtual machine
    /// @param vmId The ID of the virtual machine
    /// @return The number of hours remaining for the virtual machine
    function getRemainingHours(uint256 vmId) external view returns (uint256) {
        VirtualMachine storage vm = virtualMachines[vmId];
        if (vm.status == VMStatus.Stopped) {
            return 0;
        }

        uint256 totalConsumedHours = vm.consumedHours;
        if (vm.status == VMStatus.Running) {
            totalConsumedHours += (block.timestamp - vm.startTime) / 1 hours;
        }

        if (totalConsumedHours >= vm.totalHoursToRun) {
            return 0;
        }

        return vm.totalHoursToRun - totalConsumedHours;
    }

    /// @notice Gets the amount of locked tokens for a virtual machine
    /// @param vmId The ID of the virtual machine
    /// @return The amount of locked tokens
    function getLockedTokens(uint256 vmId) external view returns (uint256) {
        return virtualMachines[vmId].lockedTokens;
    }
}

/// @title IERC20 Interface
/// @notice Interface for ERC20 token operations
interface IERC20 {
    function transferFrom(address _from, address _to, uint256 _value) external returns (bool success);
    function transfer(address _to, uint256 _value) external returns (bool success);
    function balanceOf(address _owner) external view returns (uint256 balance);
}
>>>>>>> 46e3eaac
<|MERGE_RESOLUTION|>--- conflicted
+++ resolved
@@ -1,4 +1,3 @@
-<<<<<<< HEAD
 // SPDX-License-Identifier: MIT
 pragma solidity ^0.8.20;
 
@@ -117,7 +116,10 @@
     /// @param keyPairId The ID of the key pair to associate with the virtual machine
     /// @return The ID of the newly created virtual machine
     /// @dev Locks the required tokens for the duration of the VM's runtime
-    function createVirtualMachine(uint256 resourceId, uint256 totalHoursToRun, uint256 keyPairId) public returns (uint256) {
+    function createVirtualMachine(uint256 resourceId, uint256 totalHoursToRun, uint256 keyPairId)
+        public
+        returns (uint256)
+    {
         require(totalHoursToRun > 0, "Total hours to run must be greater than 0");
 
         C3ResourcePricing pricingContract = C3ResourcePricing(resourcePricing);
@@ -304,313 +306,4 @@
     function getLockedTokens(uint256 vmId) external view returns (uint256) {
         return virtualMachines[vmId].lockedTokens;
     }
-}
-=======
-// SPDX-License-Identifier: MIT
-pragma solidity ^0.8.20;
-
-import './C3ResourcePricing.sol';
-
-/// @title C3VirtualMachine
-/// @notice This contract manages the lifecycle of virtual machines, including creation, pausing, resuming, and stopping.
-/// @dev Implements a token locking mechanism to prevent withdrawal of tokens in use by active VMs.
-contract C3VirtualMachine {
-    /// @notice Enum representing the possible states of a virtual machine
-    enum VMStatus { Running, Paused, Stopped }
-
-    /// @notice Struct representing a virtual machine
-    /// @dev Stores all relevant information about a virtual machine, including locked tokens
-    struct VirtualMachine {
-        address vmOwner;        // Owner of the virtual machine
-        uint256 resourceId;     // Resource id of the virtual machine
-        uint256 startTime;      // Timestamp when the VM was last started or resumed
-        uint256 totalHoursToRun; // Total hours the VM is supposed to run
-        uint256 pricePerHour;   // Price per hour for running the VM
-        uint256 consumedHours;  // Total hours consumed so far
-        VMStatus status;        // Current status of the VM
-        uint256 lastPausedTime; // Timestamp when the VM was last paused
-        uint256 lockedTokens;   // Amount of tokens locked for this VM
-    }
-
-    /// @notice Address of the ERC20 token used for payments
-    address public immutable tokenAddress;
-
-    /// @notice Address of the ResourcePricing contract
-    address public immutable resourcePricing;
-
-    /// @notice Address of the manager with special privileges
-    address public immutable manager;
-
-    /// @notice Counter for generating unique VM IDs
-    uint256 private nextId;
-
-    /// @notice Mapping of VM IDs to VirtualMachine structs
-    mapping(uint256 => VirtualMachine) public virtualMachines;
-
-    /// @notice Mapping of owner addresses to their VM IDs
-    mapping(address => uint256[]) private ownerToVms;
-
-    /// @notice Mapping of user addresses to their token credit balances
-    mapping(address => uint256) public userCredits;
-
-    /// @notice Emitted when a new virtual machine is created
-    /// @param vmId The ID of the newly created VM
-    /// @param vmOwner The address of the VM owner
-    event VirtualMachineCreated(uint256 indexed vmId, address indexed vmOwner);
-
-    /// @notice Emitted when a virtual machine is paused
-    /// @param vmId The ID of the paused VM
-    event VirtualMachinePaused(uint256 indexed vmId);
-
-    /// @notice Emitted when a virtual machine is resumed
-    /// @param vmId The ID of the resumed VM
-    event VirtualMachineResumed(uint256 indexed vmId);
-
-    /// @notice Emitted when a virtual machine is stopped
-    /// @param vmId The ID of the stopped VM
-    /// @param refundedCredits The amount of credits refunded to the owner
-    event VirtualMachineStopped(uint256 indexed vmId, uint256 refundedCredits);
-
-    /// @notice Emitted when tokens are deposited
-    /// @param user The address of the user who deposited tokens
-    /// @param amount The amount of tokens deposited
-    event TokensDeposited(address indexed user, uint256 amount);
-
-    /// @notice Emitted when tokens are withdrawn
-    /// @param user The address of the user who withdrew tokens
-    /// @param amount The amount of tokens withdrawn
-    event TokensWithdrawn(address indexed user, uint256 amount);
-
-    /// @notice Emitted when a manager stops a VM
-    /// @param vmId The ID of the stopped VM
-    /// @param vmOwner The address of the VM owner
-    event ManagerStopped(uint256 indexed vmId, address indexed vmOwner);
-
-    /// @notice Modifier to restrict function access to VM owner
-    /// @param vmId The ID of the virtual machine
-    modifier onlyVMOwner(uint256 vmId) {
-        require(virtualMachines[vmId].vmOwner == msg.sender, "Not the VM owner");
-        _;
-    }
-
-    /// @notice Modifier to restrict function access to the manager
-    modifier onlyManager() {
-        require(msg.sender == manager, "Not the manager");
-        _;
-    }
-
-    /// @notice Constructor to initialize the contract
-    /// @param _tokenAddress The address of the ERC20 token contract
-    /// @param _resourcePricing The address of the ResourcePricing contract
-    /// @param _manager The address of the manager
-    constructor(address _tokenAddress, address _resourcePricing, address _manager) {
-        require(_tokenAddress != address(0), "Invalid token address");
-        require(_resourcePricing != address(0), "Invalid resource pricing address");
-        require(_manager != address(0), "Invalid manager address");
-
-        tokenAddress = _tokenAddress;
-        resourcePricing = _resourcePricing;
-        manager = _manager;
-    }
-
-    /// @notice Creates a new virtual machine
-    /// @param resourceId The id of the virtual machine flavour to create
-    /// @param totalHoursToRun The total hours the virtual machine is supposed to run
-    /// @return The ID of the newly created virtual machine
-    /// @dev Locks the required tokens for the duration of the VM's runtime
-    function createVirtualMachine(uint256 resourceId, uint256 totalHoursToRun) public returns (uint256) {
-        require(totalHoursToRun > 0, "Total hours to run must be greater than 0");
-
-        C3ResourcePricing pricingContract = C3ResourcePricing(resourcePricing);
-        require(pricingContract.idExists(resourceId), "Virtual machine resource id does not exist");
-
-        (, uint256 _pricePerHour, bool _deprecated, C3ResourcePricing.ResourceType _resourceType) = pricingContract.getResource(resourceId);
-        require(!_deprecated, "Virtual machine resource is deprecated");
-        require(_resourceType == C3ResourcePricing.ResourceType.VirtualMachine, "Resource is not a virtual machine");
-
-        uint256 creditsToConsume = _pricePerHour * totalHoursToRun;
-        address sender = msg.sender;
-        require(userCredits[sender] >= creditsToConsume, "Insufficient balance to start virtual machine");
-
-        unchecked {
-            nextId++;
-        }
-
-        virtualMachines[nextId] = VirtualMachine({
-            vmOwner: sender,
-            resourceId: resourceId,
-            startTime: block.timestamp,
-            totalHoursToRun: totalHoursToRun,
-            pricePerHour: _pricePerHour,
-            consumedHours: 0,
-            status: VMStatus.Running,
-            lastPausedTime: 0,
-            lockedTokens: creditsToConsume
-        });
-
-        userCredits[sender] -= creditsToConsume;
-        ownerToVms[sender].push(nextId);
-
-        emit VirtualMachineCreated(nextId, sender);
-
-        return nextId;
-    }
-
-    /// @notice Pauses a running virtual machine
-    /// @param vmId The ID of the virtual machine to pause
-    /// @dev Calculates consumed credits and unlocks them
-    function pauseVirtualMachine(uint256 vmId) external onlyVMOwner(vmId) {
-        VirtualMachine storage vm = virtualMachines[vmId];
-        require(vm.status == VMStatus.Running, "VM is not running");
-        
-        uint256 consumedHours = (block.timestamp - vm.startTime) / 1 hours;
-        uint256 consumedCredits = consumedHours * vm.pricePerHour;
-        
-        if (consumedCredits > vm.lockedTokens) {
-            consumedCredits = vm.lockedTokens;
-        }
-        
-        vm.consumedHours += consumedHours;
-        vm.lockedTokens -= consumedCredits;
-        vm.lastPausedTime = block.timestamp;
-        vm.status = VMStatus.Paused;
-
-        emit VirtualMachinePaused(vmId);
-    }
-
-    /// @notice Resumes a paused virtual machine
-    /// @param vmId The ID of the virtual machine to resume
-    /// @dev Requires and locks additional credits if needed
-    function resumeVirtualMachine(uint256 vmId) external onlyVMOwner(vmId) {
-        VirtualMachine storage vm = virtualMachines[vmId];
-        require(vm.status == VMStatus.Paused, "VM is not paused");
-
-        uint256 remainingHours = vm.totalHoursToRun - vm.consumedHours;
-        uint256 requiredCredits = remainingHours * vm.pricePerHour;
-        
-        require(userCredits[msg.sender] >= requiredCredits, "Insufficient credits to resume VM");
-        
-        userCredits[msg.sender] -= requiredCredits;
-        vm.lockedTokens += requiredCredits;
-        vm.startTime = block.timestamp;
-        vm.status = VMStatus.Running;
-
-        emit VirtualMachineResumed(vmId);
-    }
-
-    /// @notice Stops a virtual machine and refunds unused credits
-    /// @param vmId The ID of the virtual machine to stop
-    function stopVirtualMachine(uint256 vmId) external onlyVMOwner(vmId) {
-        _stopVirtualMachine(vmId);
-    }
-
-    /// @notice Allows the manager to stop any virtual machine
-    /// @param vmId The ID of the virtual machine to stop
-    function managerStopVirtualMachine(uint256 vmId) external onlyManager {
-        VirtualMachine storage vm = virtualMachines[vmId];
-        require(vm.status != VMStatus.Stopped, "VM is already stopped");
-        
-        address vmOwner = vm.vmOwner;
-        _stopVirtualMachine(vmId);
-        
-        emit ManagerStopped(vmId, vmOwner);
-    }
-
-    /// @notice Internal function to stop a virtual machine
-    /// @param vmId The ID of the virtual machine to stop
-    /// @dev Calculates consumed credits and refunds unused ones
-    function _stopVirtualMachine(uint256 vmId) internal {
-        VirtualMachine storage vm = virtualMachines[vmId];
-        require(vm.status != VMStatus.Stopped, "VM is already stopped");
-
-        uint256 totalConsumedHours = vm.consumedHours;
-        if (vm.status == VMStatus.Running) {
-            totalConsumedHours += (block.timestamp - vm.startTime) / 1 hours;
-        }
-
-        uint256 consumedCredits = totalConsumedHours * vm.pricePerHour;
-        if (consumedCredits > vm.lockedTokens) {
-            consumedCredits = vm.lockedTokens;
-        }
-
-        uint256 refundCredits = vm.lockedTokens - consumedCredits;
-        userCredits[vm.vmOwner] += refundCredits;
-        vm.lockedTokens = 0;
-        vm.status = VMStatus.Stopped;
-
-        emit VirtualMachineStopped(vmId, refundCredits);
-    }
-
-    /// @notice Retrieves the list of virtual machine IDs owned by the caller
-    /// @return An array of virtual machine IDs
-    function getMyVirtualMachines() external view returns (uint256[] memory) {
-        return ownerToVms[msg.sender];
-    }
-
-    /// @notice Deposits ERC20 tokens to the user's balance
-    /// @param amount The amount of tokens to deposit
-    function depositTokens(uint256 amount) external {
-        require(amount > 0, "Deposit amount must be greater than 0");
-        IERC20 token = IERC20(tokenAddress);
-        require(token.transferFrom(msg.sender, address(this), amount), "Token transfer failed");
-
-        userCredits[msg.sender] += amount;
-        emit TokensDeposited(msg.sender, amount);
-    }
-
-    /// @notice Withdraws ERC20 tokens from the user's balance
-    /// @param amount The amount of tokens to withdraw
-    function withdrawTokens(uint256 amount) external {
-        require(amount > 0, "Withdrawal amount must be greater than 0");
-        require(userCredits[msg.sender] >= amount, "Insufficient balance to withdraw");
-        IERC20 token = IERC20(tokenAddress);
-        require(token.transfer(msg.sender, amount), "Token transfer failed");
-
-        userCredits[msg.sender] -= amount;
-        emit TokensWithdrawn(msg.sender, amount);
-    }
-
-    /// @notice Gets the current status of a virtual machine
-    /// @param vmId The ID of the virtual machine
-    /// @return The current status of the virtual machine
-    function getVMStatus(uint256 vmId) external view returns (VMStatus) {
-        return virtualMachines[vmId].status;
-    }
-
-    /// @notice Calculates the remaining hours for a virtual machine
-    /// @param vmId The ID of the virtual machine
-    /// @return The number of hours remaining for the virtual machine
-    function getRemainingHours(uint256 vmId) external view returns (uint256) {
-        VirtualMachine storage vm = virtualMachines[vmId];
-        if (vm.status == VMStatus.Stopped) {
-            return 0;
-        }
-
-        uint256 totalConsumedHours = vm.consumedHours;
-        if (vm.status == VMStatus.Running) {
-            totalConsumedHours += (block.timestamp - vm.startTime) / 1 hours;
-        }
-
-        if (totalConsumedHours >= vm.totalHoursToRun) {
-            return 0;
-        }
-
-        return vm.totalHoursToRun - totalConsumedHours;
-    }
-
-    /// @notice Gets the amount of locked tokens for a virtual machine
-    /// @param vmId The ID of the virtual machine
-    /// @return The amount of locked tokens
-    function getLockedTokens(uint256 vmId) external view returns (uint256) {
-        return virtualMachines[vmId].lockedTokens;
-    }
-}
-
-/// @title IERC20 Interface
-/// @notice Interface for ERC20 token operations
-interface IERC20 {
-    function transferFrom(address _from, address _to, uint256 _value) external returns (bool success);
-    function transfer(address _to, uint256 _value) external returns (bool success);
-    function balanceOf(address _owner) external view returns (uint256 balance);
-}
->>>>>>> 46e3eaac
+}